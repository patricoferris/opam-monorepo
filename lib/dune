(library
 (name duniverse_lib)
<<<<<<< HEAD
 (libraries dune-private-libs.stdune bos fmt threads logs opam-core opam-file-format rresult
   sexplib uri uri-sexp)
=======
 (libraries stdune bos fmt threads logs opam-core
   opam-file-format rresult sexplib uri uri-sexp)
>>>>>>> 2e0e0092
 (preprocess
  (pps ppx_sexp_conv)))<|MERGE_RESOLUTION|>--- conflicted
+++ resolved
@@ -1,11 +1,6 @@
 (library
  (name duniverse_lib)
-<<<<<<< HEAD
- (libraries dune-private-libs.stdune bos fmt threads logs opam-core opam-file-format rresult
-   sexplib uri uri-sexp)
-=======
- (libraries stdune bos fmt threads logs opam-core
-   opam-file-format rresult sexplib uri uri-sexp)
->>>>>>> 2e0e0092
+ (libraries dune-private-libs.stdune bos fmt threads logs
+   opam-core opam-file-format rresult sexplib uri uri-sexp)
  (preprocess
   (pps ppx_sexp_conv)))